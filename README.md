***Baringo, an Imgur Client Library***
---
*Baringo is an implementation of Imgur API 3 as a Java client library.*

*Why Use Baringo?*
---
Too much API documentation dives straight into usage instead of stopping to explain why you're here.  Presumably, you're here because you have a Java project and you need it to be able to interface with Imgur.com's API.  Maybe you're writing an Android client, maybe you're making a desktop application, or maybe you're writing a server that uses Imgur as a resource.


Using Baringo is easy:
1. Register your application there (*Mandatory; Imgur requires this*).  You will receive a clientId key and a clientSecret key.  As noted, keep these secret. **Read the documentation below before doing this!**
2. Set up your Java project to include this library.
3. In your code, create a client and start calling services.

```java
import com.github.kskelm.baringo.BaringoClient;
import com.github.kskelm.baringo.model.Image;
import com.github.kskelm.baringo.util.BaringoApiException;

class ShowBaringo {

  public static void main( String[] args ) { 
    String clientId = "PUT YOUR CLIENT ID HERE!"; // from registration
    String clientSecret = "PUT YOUR CLIENT SECRET HERE!"; // from registration

    // Set up an authenticated APIClient with your clientKey and 
    // clientSecret as issued by Imgur.
    BaringoClient client = new BaringoClient( clientId, clientSecret );

    // Get the info about an image
    try {
      Image image = client.imageService().getImageInfo( "bHEb5Sw" );
      System.out.println( image );
    } catch (BaringoApiException e) {
      e.printStackTrace();
    }   
  } 
}
```

There are two modes in which services can be called.
<<<<<<< HEAD
* _"Anonymous" mode_ -- no specific user is logged in.  As a result, only "public" services can be called, like listing galleries, downloading images, and uploading anonymous images.  Many methods are unavailable, and others that are return only a subset of the fields available to a logged-in user.  The above example demonstrates the amount of effort necessary to access the Imgur API using this level of authentication. It's easy. Methods in the javadoc will say "ACCESS: ANONYMOUS"
* _"Authenticated" mode_ -- This means you've authenticated to a specific account via OAuth2.  More about this later.  More methods are available, and more data is sometimes available in the results. Methods in the javadoc will say "ACCESS: AUTHENTICATED USER"
=======
* _"Anonymous" mode_ -- no specific user is logged in.  As a result, only "public" services can be called, like listing galleries, downloading images, and uploading anonymous images.  Many methods are unavailable, and others that are return only a subset of the fields available to a logged-in user.  The above example demonstrates the amount of effort necessary to access the Imgur API using this level of authentication. It's easy. Methods in the javadoc will say **ACCESS: ANONYMOUS**
* _"Authenticated" mode_ -- This means you've authenticated to a specific account via OAuth2.  More about this later.  More methods are available, and more data is sometimes available in the results. Methods in the javadoc will say **ACCESS: ANONYMOUS**

Some services behave differently depending on whether a user is logged in.  For instance ```deleteAlbum()``` will work if the user owns the album in question, but if there is no logged in user, it will only work if the ```deleteHash``` is set.
>>>>>>> f1174422

**Services**
===
Services on the client are broken up into domain-specific categories to keep things simple:
* **AccountService** -- Working accessing resources for an account
* **AlbumService** -- Working with albums of images
* **AuthService** -- Manages access to the API, either in anonymous mode or authenticated mode
* **CommentService** -- Add/delete comments on albums and images
* **ConversationService** -- Used for communications directly between users
* **CustomGalleryService** -- Each user can have a custom version of the Imgur gallery that uses tags.  They can also globally block specific tags.
* **GalleryService** -- Galleries are selections of topics sorted by virality (viralness?), age, vote score, etc.
* **ImageService** -- Why we're here, right?  Upload/download images and query info about them
* **MemeService** -- Get a list of the current default memes
* **NotificationService** -- Fetch notifications for the user and mark them as viewed
* **TopicService** -- Work with topic-specific content that's been marked funny, aww, reaction, etc

Imgur actually has a number of different endpoints in multiple services that acheive the same thing. For instance adding a comment on an image or album has an image service endpoint, an album service endpoint, and a comment service endpoint.  I've simplified it to just one for clarity.  In this case, you'll find ```client.commentService().addComment()``` is what you're looking for.

**Authorization**
===
In order to access the authenticated operations, your client (registered with Imgur at https://api.imgur.com/oauth2/addclient ) needs to gain the user's permission to access the site on their behalf.

<<<<<<< HEAD
If you already know how to deal with OAuth2, you can skip this introductory "Getting Started With Auth" section.

*Getting Started With OAuth2*
---
***Baringo, an Imgur Client Library***
---
*Baringo is an implementation of Imgur API 3 as a Java client library.*

*Why Use Baringo?*
---
Too much API documentation dives straight into usage instead of stopping to explain why you're here.  Presumably, you're here because you have a Java project and you need it to be able to interface with Imgur.com's API.  Maybe you're writing an Android client, maybe you're making a desktop application, or maybe you're writing a server that uses Imgur as a resource.


Using Baringo is easy:
1. Register your application there (*Mandatory; Imgur requires this*).  You will receive a clientId key and a clientSecret key.  As noted, keep these secret. **Read the documentation below before doing this!**
2. Set up your Java project to include this library.
3. In your code, create a client and start calling services.

```java
import com.github.kskelm.baringo.BaringoClient;
import com.github.kskelm.baringo.model.Image;
import com.github.kskelm.baringo.util.BaringoApiException;

class ShowBaringo {

  public static void main( String[] args ) { 
    String clientId = "PUT YOUR CLIENT ID HERE!"; // from registration
    String clientSecret = "PUT YOUR CLIENT SECRET HERE!"; // from registration

    // Set up an authenticated APIClient with your clientKey and 
    // clientSecret as issued by Imgur.
    BaringoClient client = new BaringoClient( clientId, clientSecret );

    // Get the info about an image
    try {
      Image image = client.imageService().getImageInfo( "bHEb5Sw" );
      System.out.println( image );
    } catch (BaringoApiException e) {
      e.printStackTrace();
    }   
  } 
}
```

There are two modes in which services can be called.
* _"Anonymous" mode_ -- no specific user is logged in.  As a result, only "public" services can be called, like listing galleries, downloading images, and uploading anonymous images.  Many methods are unavailable, and others that are return only a subset of the fields available to a logged-in user.  The above example demonstrates the amount of effort necessary to access the Imgur API using this level of authentication. It's easy. Methods in the javadoc will say "ACCESS: ANONYMOUS"
* _"Authenticated" mode_ -- This means you've authenticated to a specific account via OAuth2.  More about this later.  More methods are available, and more data is sometimes available in the results. Methods in the javadoc will say "ACCESS: AUTHENTICATED USER"

**Services**
===
Services on the client are broken up into domain-specific categories to keep things simple:
* **AccountService** -- Working accessing resources for an account
* **AlbumService** -- Working with albums of images
* **AuthService** -- Manages access to the API, either in anonymous mode or authenticated mode
* **CommentService** -- Add/delete comments on albums and images
* **ConversationService** -- Used for communications directly between users
* **CustomGalleryService** -- Each user can have a custom version of the Imgur gallery that uses tags.  They can also globally block specific tags.
* **GalleryService** -- Galleries are selections of topics sorted by virality (viralness?), age, vote score, etc.
* **ImageService** -- Why we're here, right?  Upload/download images and query info about them
* **MemeService** -- Get a list of the current default memes
* **NotificationService** -- Fetch notifications for the user and mark them as viewed
* **TopicService** -- Work with topic-specific content that's been marked funny, aww, reaction, etc

Imgur actually has a number of different endpoints in multiple services that acheive the same thing. For instance adding a comment on an image or album has an image service endpoint, an album service endpoint, and a comment service endpoint.  I've simplified it to just one for clarity.  In this case, you'll find ```client.commentService().addComment()``` is what you're looking for.

**Authorization**
===
In order to access the authenticated operations, your client (registered with Imgur at https://api.imgur.com/oauth2/addclient ) needs to gain the user's permission to access the site on their behalf.

If you already know how to deal with OAuth2, you can skip this introductory "Getting Started With Auth" section.

*Getting Started With OAuth2*
---

Basically, OAuth2 is a mechanism for allowing applications to operate on various websites without having to manage accounts everywhere. https://en.wikipedia.org/wiki/OAuth does a good job explaining in more depth.  You'll need this in order to access Imgur resources associated with specific user accounts.

Once you've got an Imgur account and you've gone through registering your application, log into your Imgur account and go to the settings menu item from the upper right.  Select "applications" from the sections on the left and click "edit" on the app client you've set up.
=======
If you already know how to deal with OAuth2, you can skip this introductory "Getting Started With OAut2" section below.

Authorizing as a user is simple with Baringo.  After setting up the BaringoClient, just call ```client.authService().setRefreshToken()```.

For an example, see the source at ```com.github.kskelm.baringo.test.Setup#switchToUserAuth()```.
>>>>>>> f1174422

Alternatively, if you've received an Authorization Code from Imgur, client.authService().tradeAuthCodeForTokens() will fetch the access token and refresh token for you, and simultaneously ensure that it has a current access token with a known expiration. _You should immediately call ```client.authService().getRefreshToken()``` and store the token somewhere-- encrypted-- so you can henceforth call ```setRefreshToken()``` instead during startup._  Auth codes only live a few minutes.

Baringo uses passive access code maintenance; when you pass it a refresh token, it immediately asks for a new access token so it knows the expiration date.  This allows it to request a new one as necessary, rather than use OkHttp interceptors to automatically update tokens and retry calls.  We can do this in the future if the current approach turns out to be problematic.


*Getting Started With OAuth2*
---

<<<<<<< HEAD
Baringo includes a totally simple, bare-bones test HTTP server meant for experimentation with receiving OAuth2 authorization codes and tokens. This should help get you started.

To use it, run the application on your localhost machine.  Find the Baringo jar file and execute it as follows (the name and version may be different from below):
```
java -classpath baringo-1.0.0-jar-with-dependencies.jar com.github.kskelm.baringo.testauth.BaringoAuthDemo
```
This starts a simple HTTP server on your computer running on http://localhost:54321/

Visit it in your browser to get started with understanding how to use OAuth2 with Imgur via Baringo.

**Running Tests**
===

Currently the JUnit tests are all end-to-end in the sense tht they require a functioning client id and client secret, and (account-specific) refresh token in order to run.  Pass these on the command line as -D parameters like so:
```
    "-Dbaringoclient.clientid=YOUR_CLIENT_ID_HERE" \
    "-Dbaringoclient.clientsecret=YOUR_CLIENT_SECRET_HERE" \
    "-Dbaringoclient.refreshtoken=A_USER_SPECIFIC_OAUTH2_REFRESH_TOKEN_HERE"
```


**Notes**
===

* After any successful service call, client.getQuota() will return a Quota object with updated limit info on the current authenticated client.  See http://api.imgur.com/#limits for more information.
* As of version 0.9.1, all calls are synchronous.  This may change in the future to allow async versions.


Basically, OAuth2 is a mechanism for allowing applications to operate on various websites without having to manage accounts everywhere. https://en.wikipedia.org/wiki/OAuth does a good job explaining in more depth.  You'll need this in order to access Imgur resources associated with specific user accounts.

Once you've got an Imgur account and you've gone through registering your application, log into your Imgur account and go to the settings menu item from the upper right.  Select "applications" from the sections on the left and click "edit" on the app client you've set up.

This will give you a dialog that lets you set the redirect URL users go to once they've authorized your application to use their account.  For now this is just a test, so enter ```http://localhost:54321/test``` . Ultimately you'll change this to point to some page on your internet-accessible application site.  Enter this URL and click the 'update' button.

Baringo includes a totally simple, bare-bones test HTTP server meant for experimentation with receiving OAuth2 authorization codes and tokens. This should help get you started.

To use it, run the application on your localhost machine.  Find the Baringo jar file and execute it as follows (the name and version may be different from below):
```
java -classpath baringo-1.0.0-jar-with-dependencies.jar com.github.kskelm.baringo.testauth.BaringoAuthDemo
```
This starts a simple HTTP server on your computer running on http://localhost:54321/

Visit it in your browser to get started with understanding how to use OAuth2 with Imgur via Baringo.

**Running Tests**
===

Currently the JUnit tests are all end-to-end in the sense tht they require a functioning client id and client secret, and (account-specific) refresh token in order to run.  Pass these on the command line as -D parameters like so:
```
    "-Dbaringoclient.clientid=YOUR_CLIENT_ID_HERE" \
    "-Dbaringoclient.clientsecret=YOUR_CLIENT_SECRET_HERE" \
    "-Dbaringoclient.refreshtoken=A_USER_SPECIFIC_OAUTH2_REFRESH_TOKEN_HERE"
```
=======
Basically, OAuth2 is a mechanism for allowing applications to operate on various websites without having to manage accounts everywhere. https://en.wikipedia.org/wiki/OAuth does a good job explaining in more depth.  You'll need this in order to access Imgur resources associated with specific user accounts.

Once you've got an Imgur account and you've gone through registering your application, log into your Imgur account and go to the settings menu item from the upper right.  Select "applications" from the sections on the left and click "edit" on the app client you've set up.

This will give you a dialog that lets you set the redirect URL users go to once they've authorized your application to use their account.  For now this is just a test, so enter ```http://localhost:54321/test``` . Ultimately you'll change this to point to some page on your internet-accessible application site.  Enter this URL and click the 'update' button.

Baringo includes a totally simple, bare-bones test HTTP server meant for experimentation with receiving OAuth2 authorization codes and tokens. This should help get you started.

To use it, run the application on your localhost machine.  Find the Baringo jar file and execute it as follows (the name and version may be different from below):
```
java -classpath baringo-1.0.0-jar-with-dependencies.jar com.github.kskelm.baringo.testauth.BaringoAuthDemo
```
This starts a simple HTTP server on your computer running on http://localhost:54321/

Visit it in your browser to get started with understanding how to use OAuth2 with Imgur via Baringo.

**Data Consistency**
===
Imgur's systems seem to be eventually-consistent in a number of scenarios.

This means that if-- for example-- you update an album's title and immediately re-fetch that album from Imgur, the new object may or may not include the changes you made.  I've seen it take several minutes in some circumstances.



**Occasional Failures**
===
A persistent issue with Imgur has been calls sporadically failing during tests.  One run will be all green, and the next will see one or two of the calls go red.  The next run might bring them green again.

This may be due to throttling/rate limiting, but the jury is still out.  It's probably going to be fine if you use it in normal application circumstances.


**Running Tests**
===

Currently the JUnit tests are all end-to-end in the sense that they require a functioning client id and client secret, and (account-specific) refresh token in order to run.  Pass these on the command line as -D parameters like so:
```
    "-Dbaringoclient.clientid=YOUR_CLIENT_ID_HERE" \
    "-Dbaringoclient.clientsecret=YOUR_CLIENT_SECRET_HERE" \
    "-Dbaringoclient.refreshtoken=A_USER_SPECIFIC_OAUTH2_REFRESH_TOKEN_HERE"
```
>>>>>>> f1174422


**Notes**
===

* After any successful service call, client.getQuota() will return a Quota object with updated limit info on the current authenticated client.  See http://api.imgur.com/#limits for more information.
<<<<<<< HEAD
* As of version 0.9.1, all calls are synchronous.  This may change in the future to allow async versions.
=======
* As of version 1.0.0 all calls are synchronous.  This may change in the future to allow async versions.

>>>>>>> f1174422
<|MERGE_RESOLUTION|>--- conflicted
+++ resolved
@@ -39,15 +39,10 @@
 ```
 
 There are two modes in which services can be called.
-<<<<<<< HEAD
-* _"Anonymous" mode_ -- no specific user is logged in.  As a result, only "public" services can be called, like listing galleries, downloading images, and uploading anonymous images.  Many methods are unavailable, and others that are return only a subset of the fields available to a logged-in user.  The above example demonstrates the amount of effort necessary to access the Imgur API using this level of authentication. It's easy. Methods in the javadoc will say "ACCESS: ANONYMOUS"
-* _"Authenticated" mode_ -- This means you've authenticated to a specific account via OAuth2.  More about this later.  More methods are available, and more data is sometimes available in the results. Methods in the javadoc will say "ACCESS: AUTHENTICATED USER"
-=======
 * _"Anonymous" mode_ -- no specific user is logged in.  As a result, only "public" services can be called, like listing galleries, downloading images, and uploading anonymous images.  Many methods are unavailable, and others that are return only a subset of the fields available to a logged-in user.  The above example demonstrates the amount of effort necessary to access the Imgur API using this level of authentication. It's easy. Methods in the javadoc will say **ACCESS: ANONYMOUS**
 * _"Authenticated" mode_ -- This means you've authenticated to a specific account via OAuth2.  More about this later.  More methods are available, and more data is sometimes available in the results. Methods in the javadoc will say **ACCESS: ANONYMOUS**
 
 Some services behave differently depending on whether a user is logged in.  For instance ```deleteAlbum()``` will work if the user owns the album in question, but if there is no logged in user, it will only work if the ```deleteHash``` is set.
->>>>>>> f1174422
 
 **Services**
 ===
@@ -70,91 +65,11 @@
 ===
 In order to access the authenticated operations, your client (registered with Imgur at https://api.imgur.com/oauth2/addclient ) needs to gain the user's permission to access the site on their behalf.
 
-<<<<<<< HEAD
-If you already know how to deal with OAuth2, you can skip this introductory "Getting Started With Auth" section.
-
-*Getting Started With OAuth2*
----
-***Baringo, an Imgur Client Library***
----
-*Baringo is an implementation of Imgur API 3 as a Java client library.*
-
-*Why Use Baringo?*
----
-Too much API documentation dives straight into usage instead of stopping to explain why you're here.  Presumably, you're here because you have a Java project and you need it to be able to interface with Imgur.com's API.  Maybe you're writing an Android client, maybe you're making a desktop application, or maybe you're writing a server that uses Imgur as a resource.
-
-
-Using Baringo is easy:
-1. Register your application there (*Mandatory; Imgur requires this*).  You will receive a clientId key and a clientSecret key.  As noted, keep these secret. **Read the documentation below before doing this!**
-2. Set up your Java project to include this library.
-3. In your code, create a client and start calling services.
-
-```java
-import com.github.kskelm.baringo.BaringoClient;
-import com.github.kskelm.baringo.model.Image;
-import com.github.kskelm.baringo.util.BaringoApiException;
-
-class ShowBaringo {
-
-  public static void main( String[] args ) { 
-    String clientId = "PUT YOUR CLIENT ID HERE!"; // from registration
-    String clientSecret = "PUT YOUR CLIENT SECRET HERE!"; // from registration
-
-    // Set up an authenticated APIClient with your clientKey and 
-    // clientSecret as issued by Imgur.
-    BaringoClient client = new BaringoClient( clientId, clientSecret );
-
-    // Get the info about an image
-    try {
-      Image image = client.imageService().getImageInfo( "bHEb5Sw" );
-      System.out.println( image );
-    } catch (BaringoApiException e) {
-      e.printStackTrace();
-    }   
-  } 
-}
-```
-
-There are two modes in which services can be called.
-* _"Anonymous" mode_ -- no specific user is logged in.  As a result, only "public" services can be called, like listing galleries, downloading images, and uploading anonymous images.  Many methods are unavailable, and others that are return only a subset of the fields available to a logged-in user.  The above example demonstrates the amount of effort necessary to access the Imgur API using this level of authentication. It's easy. Methods in the javadoc will say "ACCESS: ANONYMOUS"
-* _"Authenticated" mode_ -- This means you've authenticated to a specific account via OAuth2.  More about this later.  More methods are available, and more data is sometimes available in the results. Methods in the javadoc will say "ACCESS: AUTHENTICATED USER"
-
-**Services**
-===
-Services on the client are broken up into domain-specific categories to keep things simple:
-* **AccountService** -- Working accessing resources for an account
-* **AlbumService** -- Working with albums of images
-* **AuthService** -- Manages access to the API, either in anonymous mode or authenticated mode
-* **CommentService** -- Add/delete comments on albums and images
-* **ConversationService** -- Used for communications directly between users
-* **CustomGalleryService** -- Each user can have a custom version of the Imgur gallery that uses tags.  They can also globally block specific tags.
-* **GalleryService** -- Galleries are selections of topics sorted by virality (viralness?), age, vote score, etc.
-* **ImageService** -- Why we're here, right?  Upload/download images and query info about them
-* **MemeService** -- Get a list of the current default memes
-* **NotificationService** -- Fetch notifications for the user and mark them as viewed
-* **TopicService** -- Work with topic-specific content that's been marked funny, aww, reaction, etc
-
-Imgur actually has a number of different endpoints in multiple services that acheive the same thing. For instance adding a comment on an image or album has an image service endpoint, an album service endpoint, and a comment service endpoint.  I've simplified it to just one for clarity.  In this case, you'll find ```client.commentService().addComment()``` is what you're looking for.
-
-**Authorization**
-===
-In order to access the authenticated operations, your client (registered with Imgur at https://api.imgur.com/oauth2/addclient ) needs to gain the user's permission to access the site on their behalf.
-
-If you already know how to deal with OAuth2, you can skip this introductory "Getting Started With Auth" section.
-
-*Getting Started With OAuth2*
----
-
-Basically, OAuth2 is a mechanism for allowing applications to operate on various websites without having to manage accounts everywhere. https://en.wikipedia.org/wiki/OAuth does a good job explaining in more depth.  You'll need this in order to access Imgur resources associated with specific user accounts.
-
-Once you've got an Imgur account and you've gone through registering your application, log into your Imgur account and go to the settings menu item from the upper right.  Select "applications" from the sections on the left and click "edit" on the app client you've set up.
-=======
-If you already know how to deal with OAuth2, you can skip this introductory "Getting Started With OAut2" section below.
+If you already know how to deal with OAuth2, you can skip this introductory "Getting Started With OAuth2" section below.
 
 Authorizing as a user is simple with Baringo.  After setting up the BaringoClient, just call ```client.authService().setRefreshToken()```.
 
 For an example, see the source at ```com.github.kskelm.baringo.test.Setup#switchToUserAuth()```.
->>>>>>> f1174422
 
 Alternatively, if you've received an Authorization Code from Imgur, client.authService().tradeAuthCodeForTokens() will fetch the access token and refresh token for you, and simultaneously ensure that it has a current access token with a known expiration. _You should immediately call ```client.authService().getRefreshToken()``` and store the token somewhere-- encrypted-- so you can henceforth call ```setRefreshToken()``` instead during startup._  Auth codes only live a few minutes.
 
@@ -164,61 +79,6 @@
 *Getting Started With OAuth2*
 ---
 
-<<<<<<< HEAD
-Baringo includes a totally simple, bare-bones test HTTP server meant for experimentation with receiving OAuth2 authorization codes and tokens. This should help get you started.
-
-To use it, run the application on your localhost machine.  Find the Baringo jar file and execute it as follows (the name and version may be different from below):
-```
-java -classpath baringo-1.0.0-jar-with-dependencies.jar com.github.kskelm.baringo.testauth.BaringoAuthDemo
-```
-This starts a simple HTTP server on your computer running on http://localhost:54321/
-
-Visit it in your browser to get started with understanding how to use OAuth2 with Imgur via Baringo.
-
-**Running Tests**
-===
-
-Currently the JUnit tests are all end-to-end in the sense tht they require a functioning client id and client secret, and (account-specific) refresh token in order to run.  Pass these on the command line as -D parameters like so:
-```
-    "-Dbaringoclient.clientid=YOUR_CLIENT_ID_HERE" \
-    "-Dbaringoclient.clientsecret=YOUR_CLIENT_SECRET_HERE" \
-    "-Dbaringoclient.refreshtoken=A_USER_SPECIFIC_OAUTH2_REFRESH_TOKEN_HERE"
-```
-
-
-**Notes**
-===
-
-* After any successful service call, client.getQuota() will return a Quota object with updated limit info on the current authenticated client.  See http://api.imgur.com/#limits for more information.
-* As of version 0.9.1, all calls are synchronous.  This may change in the future to allow async versions.
-
-
-Basically, OAuth2 is a mechanism for allowing applications to operate on various websites without having to manage accounts everywhere. https://en.wikipedia.org/wiki/OAuth does a good job explaining in more depth.  You'll need this in order to access Imgur resources associated with specific user accounts.
-
-Once you've got an Imgur account and you've gone through registering your application, log into your Imgur account and go to the settings menu item from the upper right.  Select "applications" from the sections on the left and click "edit" on the app client you've set up.
-
-This will give you a dialog that lets you set the redirect URL users go to once they've authorized your application to use their account.  For now this is just a test, so enter ```http://localhost:54321/test``` . Ultimately you'll change this to point to some page on your internet-accessible application site.  Enter this URL and click the 'update' button.
-
-Baringo includes a totally simple, bare-bones test HTTP server meant for experimentation with receiving OAuth2 authorization codes and tokens. This should help get you started.
-
-To use it, run the application on your localhost machine.  Find the Baringo jar file and execute it as follows (the name and version may be different from below):
-```
-java -classpath baringo-1.0.0-jar-with-dependencies.jar com.github.kskelm.baringo.testauth.BaringoAuthDemo
-```
-This starts a simple HTTP server on your computer running on http://localhost:54321/
-
-Visit it in your browser to get started with understanding how to use OAuth2 with Imgur via Baringo.
-
-**Running Tests**
-===
-
-Currently the JUnit tests are all end-to-end in the sense tht they require a functioning client id and client secret, and (account-specific) refresh token in order to run.  Pass these on the command line as -D parameters like so:
-```
-    "-Dbaringoclient.clientid=YOUR_CLIENT_ID_HERE" \
-    "-Dbaringoclient.clientsecret=YOUR_CLIENT_SECRET_HERE" \
-    "-Dbaringoclient.refreshtoken=A_USER_SPECIFIC_OAUTH2_REFRESH_TOKEN_HERE"
-```
-=======
 Basically, OAuth2 is a mechanism for allowing applications to operate on various websites without having to manage accounts everywhere. https://en.wikipedia.org/wiki/OAuth does a good job explaining in more depth.  You'll need this in order to access Imgur resources associated with specific user accounts.
 
 Once you've got an Imgur account and you've gone through registering your application, log into your Imgur account and go to the settings menu item from the upper right.  Select "applications" from the sections on the left and click "edit" on the app client you've set up.
@@ -253,22 +113,18 @@
 **Running Tests**
 ===
 
-Currently the JUnit tests are all end-to-end in the sense that they require a functioning client id and client secret, and (account-specific) refresh token in order to run.  Pass these on the command line as -D parameters like so:
+Currently the JUnit tests are all end-to-end in the sense tht they require a functioning client id and client secret, and (account-specific) refresh token in order to run.  Pass these on the command line as -D parameters like so:
 ```
     "-Dbaringoclient.clientid=YOUR_CLIENT_ID_HERE" \
     "-Dbaringoclient.clientsecret=YOUR_CLIENT_SECRET_HERE" \
     "-Dbaringoclient.refreshtoken=A_USER_SPECIFIC_OAUTH2_REFRESH_TOKEN_HERE"
 ```
->>>>>>> f1174422
 
 
 **Notes**
 ===
 
 * After any successful service call, client.getQuota() will return a Quota object with updated limit info on the current authenticated client.  See http://api.imgur.com/#limits for more information.
-<<<<<<< HEAD
-* As of version 0.9.1, all calls are synchronous.  This may change in the future to allow async versions.
-=======
 * As of version 1.0.0 all calls are synchronous.  This may change in the future to allow async versions.
 
->>>>>>> f1174422
+
