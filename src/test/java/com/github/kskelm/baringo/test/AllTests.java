--- conflicted
+++ resolved
@@ -7,20 +7,6 @@
 
 @RunWith(Suite.class)
 @SuiteClasses({
-<<<<<<< HEAD
-//	QuotaTest.class,
-//	AuthTest.class,
-//	ImageTest.class,
-//	AccountTest.class,
-//	AlbumTest.class,
-//	CommentTest.class,
-//	CustomGalleryTest.class,
-	TopicTest.class,
-//	GalleryTest.class,
-//	ConversationTest.class,
-//	NotificationTest.class,
-//	MemeTest.class
-=======
 	QuotaTest.class,
 	AuthTest.class,
 	ImageTest.class,
@@ -33,7 +19,6 @@
 	ConversationTest.class,
 	NotificationTest.class,
 	MemeTest.class
->>>>>>> f1174422
 })
 
 public class AllTests {
